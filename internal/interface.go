--- conflicted
+++ resolved
@@ -1,8 +1,12 @@
 package internal
 
 import (
+	"io"
+	"log/slog"
+	"os"
 	"sync"
 
+	"github.com/INLOpen/nexusbase/core"
 	"github.com/INLOpen/nexusbase/levels"
 	"github.com/INLOpen/nexusbase/sys"
 )
@@ -27,8 +31,6 @@
 
 type PrivateWAL interface {
 	SetTestingOnlyInjectAppendError(err error)
-<<<<<<< HEAD
-=======
 }
 
 type PrivateSnapshotHelper interface {
@@ -50,5 +52,4 @@
 	CopyFile(src, dst string) error
 	CopyAuxiliaryFile(srcPath, destFileName, snapshotDir string, manifestField *string, logger *slog.Logger) error
 	SaveJSON(v interface{}, path string) error
->>>>>>> fd2b6ab3
 }